[package]
name = "cargo-gccrs"
version = "0.0.1"
authors = ["Arthur Cohen <cohenarthur.dev@gmail.com"]
edition = "2018"
description = "Adding gccrs support to the cargo build system"
license = "MIT OR Apache-2.0"
repository = "https://github.com/Rust-GCC/cargo-gccrs"

# See more keys and their definitions at https://doc.rust-lang.org/cargo/reference/manifest.html

[dependencies]
getopts = "0.2"
<<<<<<< HEAD
thiserror = "1.0"
anyhow = "1.0"

[[bin]]
name = "cargo-gccrs"
=======

[dev-dependencies]
tempdir = "0.3"
goblin = "0.4"
ar = "0.8"
is_executable = "1.0.1"
>>>>>>> ec7ba193
<|MERGE_RESOLUTION|>--- conflicted
+++ resolved
@@ -11,17 +11,14 @@
 
 [dependencies]
 getopts = "0.2"
-<<<<<<< HEAD
 thiserror = "1.0"
 anyhow = "1.0"
 
 [[bin]]
 name = "cargo-gccrs"
-=======
 
 [dev-dependencies]
 tempdir = "0.3"
 goblin = "0.4"
 ar = "0.8"
-is_executable = "1.0.1"
->>>>>>> ec7ba193
+is_executable = "1.0.1"